{
 "cells": [
  {
   "cell_type": "markdown",
   "metadata": {},
   "source": [
    "# Handling Configuration\n",
    "\n",
    "There are three ways to configure the `PrescientClient`:\n",
    "\n",
    "1. Set the values inline using the `Settings` object directly\n",
    "1. Use a DotEnv file located in the project directory\n",
    "1. Set environment variables"
   ]
  },
  {
   "cell_type": "markdown",
   "metadata": {},
   "source": [
    "## 1. Set the values inline using the `Settings` object\n",
    "\n",
    "Note that configuration values set in this way will take precendence over all other methods."
   ]
  },
  {
   "cell_type": "code",
   "execution_count": 2,
   "metadata": {},
   "outputs": [],
   "source": [
    "from prescient_sdk.client import PrescientClient\n",
    "from prescient_sdk.config import Settings\n",
    "\n",
    "settings = Settings(\n",
    "    endpoint_url=\"https://example.server.prescient.earth\",\n",
    "    aws_region=\"us-west-2\",\n",
    "    aws_role=\"arn:aws:iam::some:role\",\n",
    "    tenant_id=\"a-tenant-id\",\n",
    "    client_id=\"a-client-id\",\n",
    "    auth_url=\"https://auth-url.com\",\n",
    "    auth_token_path=\"/path/to/oauth2/token\",\n",
    ")\n",
    "\n",
    "client = PrescientClient(settings)"
   ]
  },
  {
   "cell_type": "markdown",
   "metadata": {},
   "source": [
    "## 2. Use a DotEnv file\n",
    "\n",
    "An alternative to the above method is to use a DotEnv file following this format:\n",
    "\n",
    "```\n",
    "ENDPOINT_URL=\"https://example.server.prescient.earth\"\n",
    "AWS_REGION=\"us-west-2\"\n",
    "AWS_ROLE=\"arn:aws:iam::some:role\"\n",
    "TENANT_ID=\"a-tenant-id\"\n",
    "CLIENT_ID=\"a-client-id\"\n",
    "AUTH_URL=\"https://auth-url.com\"\n",
    "AUTH_TOKEN_PATH=\"/path/to/oauth2/token\"\n",
    "```\n",
    "\n",
    "Note that in this case, each configuration value is capitalized"
   ]
  },
  {
   "cell_type": "code",
   "execution_count": null,
   "metadata": {},
   "outputs": [],
   "source": [
    "# The path to where you store the env_file must be specified\n",
    "client = PrescientClient(env_file=\"/path/to/env_file\")"
   ]
  },
  {
   "cell_type": "markdown",
   "metadata": {},
   "source": [
    "## 3. Use environment variables\n",
    "\n",
    "If you set environment variables **and** use a DotEnv file, each environment variable that is set will override the corresponding value in the DotEnv file.\n",
    "\n",
<<<<<<< HEAD
    "Environment variables must have the same format as the DotEnv variables, capitalized\n",
=======
    "Environment variables must be capitalized and given a prefix of `PRESCIENT_`\n",
>>>>>>> 53fa03fb
    "\n",
    "As an example, if you are using a bash shell, you can set a single variable like so:\n",
    "```\n",
    "export ENDPOINT_URL=\"https://example.server.prescient.earth\"\n",
    "```"
   ]
  },
  {
   "cell_type": "code",
   "execution_count": null,
   "metadata": {},
   "outputs": [],
   "source": [
    "# Environment Variables are read in automatically, so you can just do this:\n",
    "client = PrescientClient()"
   ]
  }
 ],
 "metadata": {
  "kernelspec": {
   "display_name": ".venv",
   "language": "python",
   "name": "python3"
  },
  "language_info": {
   "codemirror_mode": {
    "name": "ipython",
    "version": 3
   },
   "file_extension": ".py",
   "mimetype": "text/x-python",
   "name": "python",
   "nbconvert_exporter": "python",
   "pygments_lexer": "ipython3",
   "version": "3.12.6"
  }
 },
 "nbformat": 4,
 "nbformat_minor": 2
}<|MERGE_RESOLUTION|>--- conflicted
+++ resolved
@@ -41,7 +41,7 @@
     "    auth_token_path=\"/path/to/oauth2/token\",\n",
     ")\n",
     "\n",
-    "client = PrescientClient(settings)"
+    "client = PrescientClient(settings=settings)"
    ]
   },
   {
@@ -83,11 +83,7 @@
     "\n",
     "If you set environment variables **and** use a DotEnv file, each environment variable that is set will override the corresponding value in the DotEnv file.\n",
     "\n",
-<<<<<<< HEAD
-    "Environment variables must have the same format as the DotEnv variables, capitalized\n",
-=======
-    "Environment variables must be capitalized and given a prefix of `PRESCIENT_`\n",
->>>>>>> 53fa03fb
+    "Environment variables must be capitalized\n",
     "\n",
     "As an example, if you are using a bash shell, you can set a single variable like so:\n",
     "```\n",
