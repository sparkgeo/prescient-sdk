import datetime
import os
import tempfile

import pytest
from pytest_mock import MockerFixture, MockType
import boto3
from botocore.stub import Stubber

from prescient_sdk.client import PrescientClient
from prescient_sdk.config import Settings

@pytest.fixture
def set_env_vars():
    """fixture to set the config settings as env variables"""
    os.environ["ENDPOINT_URL"] = "https://example.server.prescient.earth"
    os.environ["AWS_REGION"] = "some-aws-region"
    os.environ["AWS_ROLE"] = "arn:aws:iam::something"
    os.environ["TENANT_ID"] = "some-tenant-id"
    os.environ["CLIENT_ID"] = "some-client-id"
    os.environ["AUTH_URL"] = "https://login.somewhere.com/"
    os.environ["AUTH_TOKEN_PATH"] = "/oauth2/v2.0/token"

    yield

    del os.environ["ENDPOINT_URL"]
    del os.environ["AWS_REGION"]
    del os.environ["AWS_ROLE"]
    del os.environ["TENANT_ID"]
    del os.environ["CLIENT_ID"]
    del os.environ["AUTH_URL"]
    del os.environ["AUTH_TOKEN_PATH"]


@pytest.fixture
<<<<<<< HEAD
def mock_creds(mocker: MockerFixture):
    """fixture to mock the auth credentials property"""
=======
def mock_azure_creds(mocker: MockerFixture, set_env_vars):
    """fixture to mock the azure credentials property"""
>>>>>>> 53fa03fb
    mock = mocker.patch(
        "prescient_sdk.client.PrescientClient.auth_credentials",
        new_callable=mocker.PropertyMock,
        return_value={"id_token": "mock_token"},
    )
    return mock


def test_prescient_client_initialization(set_env_vars):
    """Test that the client is initialized correctly"""
    client = PrescientClient()
    assert client.settings.endpoint_url is not None

def test_env_file_init():
    """Test that the env file is loaded correctly"""
    with tempfile.NamedTemporaryFile(delete=False, mode="w") as temp_env_file:
        temp_env_file.write("ENDPOINT_URL=https://some-test\n")
        temp_env_file.write("AWS_REGION=some-aws-region\n")
        temp_env_file.write("AWS_ROLE=arn:aws:iam::something\n")
        temp_env_file.write("AZURE_TENANT_ID=some-tenant-id\n")
        temp_env_file.write("AZURE_CLIENT_ID=some-client-id\n")
        temp_env_file.write("AZURE_AUTH_URL=https://login.somewhere.com/\n")
        temp_env_file.write("AZURE_AUTH_TOKEN_PATH=/oauth2/v2.0/token\n")
        temp_env_file_path = temp_env_file.name

    client = PrescientClient(env_file=temp_env_file_path)
    assert client.settings.endpoint_url == "https://some-test"

    os.remove(temp_env_file_path)

def test_fail_when_passing_both_env_file_and_settings(set_env_vars):
    """Test that an error is raised when both env file and settings are passed"""
    with pytest.raises(ValueError):
        PrescientClient(env_file="some-file.env", settings=Settings())  # type: ignore


def test_settings_loaded_explicitly():
    """Test that settings are loaded correctly"""
    settings = Settings(
        endpoint_url="https://example.server.prescient.earth",
        aws_region="some-aws-region",
        aws_role="arn:aws:iam::something",
        azure_tenant_id="some-tenant-id",
        azure_client_id="some-client-id",
        azure_auth_url="https://login.somewhere.com/",
        azure_auth_token_path="/oauth2/v2.0/token",
    )
    client = PrescientClient(settings=settings)
    assert client.settings.endpoint_url is not None


def test_prescient_client_custom_url(set_env_vars):
    """Test that the stac url is returned correctly"""
    custom_url = "https://custom.url/"
    settings = Settings(endpoint_url=custom_url)  # type: ignore
    client = PrescientClient(settings=settings)
    assert client.settings.endpoint_url == custom_url
    assert client.stac_catalog_url == custom_url + "stac"

def test_custom_url_formatting(set_env_vars):
    """Test that the custom url is formatted correctly"""
    custom_url = "https://custom.url"
    settings = Settings(endpoint_url=custom_url)  # type: ignore
    client = PrescientClient(settings=settings)
    assert client.stac_catalog_url == custom_url + "/stac"


def test_prescient_client_headers(monkeypatch: pytest.MonkeyPatch, set_env_vars):
    """Test that the headers are set correctly"""
    # Mock the auth_credentials property
    monkeypatch.setattr(
        PrescientClient,
        "auth_credentials",
        {"id_token": "mock_token"},
        raising=True,
    )

    client = PrescientClient()

    headers = client.headers
    assert headers["Authorization"] == "Bearer mock_token"
    assert headers["Content-Type"] == "application/json"
    assert headers["Accept"] == "application/json"


<<<<<<< HEAD
def test_prescient_client_cached_auth_credentials():
    """test that cached credentials are used"""
=======
def test_prescient_client_cached_azure_credentials(set_env_vars):
    """test that cached azure credentials are used"""
>>>>>>> 53fa03fb
    client = PrescientClient()
    client._auth_credentials = {
        "id_token": "cached_token",
        "expiration": datetime.datetime.now(datetime.timezone.utc)
        + datetime.timedelta(hours=1),
    }

    headers = client.headers
    assert headers["Authorization"] == "Bearer cached_token"


def test_prescient_client_cached_aws_credentials(mocker: MockerFixture, set_env_vars):
    """test that cached aws credentials are used"""
    # ensure that the boto3 client is not called because it should use cached credentials
    Stubber(mocker.patch("boto3.client")).add_client_error(
        method="assume_role_with_web_identity"
    )

    client = PrescientClient()
    client._bucket_credentials = {
        "AccessKeyId": "cached_id",
        "Expiration": datetime.datetime.now(datetime.timezone.utc)
        + datetime.timedelta(hours=1),
    }

    aws_credentials = client.bucket_credentials
    assert aws_credentials["AccessKeyId"] == "cached_id"

def test_prescient_client_succesful_aws_credentials(
<<<<<<< HEAD
    mocker: MockerFixture, mock_creds: MockType
=======
    mocker: MockerFixture, mock_azure_creds: MockType, set_env_vars
>>>>>>> 53fa03fb
):
    """Test that aws_credentials are passed through correctly"""
    dummy_creds = {
        "Credentials": {
            "AccessKeyId": "12345678910111213141516",
            "SecretAccessKey": "",
            "SessionToken": "",
            "Expiration": datetime.datetime.now(datetime.timezone.utc)
            + datetime.timedelta(hours=1),
        }
    }

    client = boto3.client("sts")
    stubber = Stubber(client)
    stubber.add_response(
        "assume_role_with_web_identity",
        dummy_creds,
    )
    mocker.patch("boto3.client", return_value=client)

    with stubber:
        client = PrescientClient()

        assert client.bucket_credentials == dummy_creds["Credentials"]


<<<<<<< HEAD
def test_creds_refreshed(mocker: MockerFixture):
    """Test that auth credentials are refreshed when expired"""
=======
def test_azure_creds_refreshed(mocker: MockerFixture, set_env_vars):
    """Test that azure credentials are refreshed when expired"""
>>>>>>> 53fa03fb

    class MockApp:
        def __init__(self, client_id=None, authority=None):
            pass

        def acquire_token_by_refresh_token(self, refresh_token, scopes):
            return {
                "expires_in": 5021,
                "id_token": "refreshed_token",
            }

        def acquire_token_interactive(self, scopes):
            raise ValueError("This should not be called")

    mocker.patch(
        "msal.PublicClientApplication",
        return_value=MockApp(),
    )

    client = PrescientClient()

    # initialize creds as expired
    client._auth_credentials = {
        "id_token": "expired_token",
        "expiration": datetime.datetime.now(datetime.timezone.utc)
        - datetime.timedelta(hours=1),
        "refresh_token": "refresh",
    }

    # check that when the auth_creds are used they get refreshed from the mock fixture
    assert client.auth_credentials["id_token"] == "refreshed_token"
    assert client.auth_credentials["expiration"] > datetime.datetime.now(
        datetime.timezone.utc
    )


<<<<<<< HEAD
def test_aws_creds_refresh(mocker: MockerFixture, mock_creds: MockType):
=======
def test_aws_creds_refresh(
    mocker: MockerFixture, mock_azure_creds: MockType, set_env_vars
):
>>>>>>> 53fa03fb
    """Test that aws credentials are refreshed when expired"""
    # mock the assume_role_with_web_identity response with a not expired token
    dummy_creds = {
        "Credentials": {
            "AccessKeyId": "12345678910111213141516",
            "SecretAccessKey": "",
            "SessionToken": "",
            "Expiration": datetime.datetime.now(datetime.timezone.utc)
            + datetime.timedelta(hours=1),
        }
    }
    client = boto3.client("sts")
    stubber = Stubber(client)
    stubber.add_response(
        "assume_role_with_web_identity",
        dummy_creds,
    )
    mocker.patch("boto3.client", return_value=client)

    with stubber:
        # initialize the client with expired AWS creds
        client = PrescientClient()
        client._bucket_credentials = {
            "AccessKeyId": "expired_id",
            "Expiration": datetime.datetime.now(datetime.timezone.utc)
            - datetime.timedelta(hours=1),
        }

        # check that when the aws_creds are used they get refreshed from the dummy response
        assert client.bucket_credentials["AccessKeyId"] == "12345678910111213141516"
        assert client.bucket_credentials["Expiration"] > datetime.datetime.now(
            datetime.timezone.utc
        )<|MERGE_RESOLUTION|>--- conflicted
+++ resolved
@@ -33,13 +33,8 @@
 
 
 @pytest.fixture
-<<<<<<< HEAD
-def mock_creds(mocker: MockerFixture):
+def mock_creds(mocker: MockerFixture, set_env_vars):
     """fixture to mock the auth credentials property"""
-=======
-def mock_azure_creds(mocker: MockerFixture, set_env_vars):
-    """fixture to mock the azure credentials property"""
->>>>>>> 53fa03fb
     mock = mocker.patch(
         "prescient_sdk.client.PrescientClient.auth_credentials",
         new_callable=mocker.PropertyMock,
@@ -59,10 +54,10 @@
         temp_env_file.write("ENDPOINT_URL=https://some-test\n")
         temp_env_file.write("AWS_REGION=some-aws-region\n")
         temp_env_file.write("AWS_ROLE=arn:aws:iam::something\n")
-        temp_env_file.write("AZURE_TENANT_ID=some-tenant-id\n")
-        temp_env_file.write("AZURE_CLIENT_ID=some-client-id\n")
-        temp_env_file.write("AZURE_AUTH_URL=https://login.somewhere.com/\n")
-        temp_env_file.write("AZURE_AUTH_TOKEN_PATH=/oauth2/v2.0/token\n")
+        temp_env_file.write("TENANT_ID=some-tenant-id\n")
+        temp_env_file.write("CLIENT_ID=some-client-id\n")
+        temp_env_file.write("AUTH_URL=https://login.somewhere.com/\n")
+        temp_env_file.write("AUTH_TOKEN_PATH=/oauth2/v2.0/token\n")
         temp_env_file_path = temp_env_file.name
 
     client = PrescientClient(env_file=temp_env_file_path)
@@ -82,10 +77,10 @@
         endpoint_url="https://example.server.prescient.earth",
         aws_region="some-aws-region",
         aws_role="arn:aws:iam::something",
-        azure_tenant_id="some-tenant-id",
-        azure_client_id="some-client-id",
-        azure_auth_url="https://login.somewhere.com/",
-        azure_auth_token_path="/oauth2/v2.0/token",
+        tenant_id="some-tenant-id",
+        client_id="some-client-id",
+        auth_url="https://login.somewhere.com/",
+        auth_token_path="/oauth2/v2.0/token",
     )
     client = PrescientClient(settings=settings)
     assert client.settings.endpoint_url is not None
@@ -125,13 +120,8 @@
     assert headers["Accept"] == "application/json"
 
 
-<<<<<<< HEAD
-def test_prescient_client_cached_auth_credentials():
+def test_prescient_client_cached_auth_credentials(set_env_vars):
     """test that cached credentials are used"""
-=======
-def test_prescient_client_cached_azure_credentials(set_env_vars):
-    """test that cached azure credentials are used"""
->>>>>>> 53fa03fb
     client = PrescientClient()
     client._auth_credentials = {
         "id_token": "cached_token",
@@ -161,11 +151,7 @@
     assert aws_credentials["AccessKeyId"] == "cached_id"
 
 def test_prescient_client_succesful_aws_credentials(
-<<<<<<< HEAD
-    mocker: MockerFixture, mock_creds: MockType
-=======
-    mocker: MockerFixture, mock_azure_creds: MockType, set_env_vars
->>>>>>> 53fa03fb
+    mocker: MockerFixture, mock_creds: MockType, set_env_vars
 ):
     """Test that aws_credentials are passed through correctly"""
     dummy_creds = {
@@ -192,13 +178,8 @@
         assert client.bucket_credentials == dummy_creds["Credentials"]
 
 
-<<<<<<< HEAD
-def test_creds_refreshed(mocker: MockerFixture):
+def test_creds_refreshed(mocker: MockerFixture, set_env_vars):
     """Test that auth credentials are refreshed when expired"""
-=======
-def test_azure_creds_refreshed(mocker: MockerFixture, set_env_vars):
-    """Test that azure credentials are refreshed when expired"""
->>>>>>> 53fa03fb
 
     class MockApp:
         def __init__(self, client_id=None, authority=None):
@@ -235,13 +216,9 @@
     )
 
 
-<<<<<<< HEAD
-def test_aws_creds_refresh(mocker: MockerFixture, mock_creds: MockType):
-=======
 def test_aws_creds_refresh(
-    mocker: MockerFixture, mock_azure_creds: MockType, set_env_vars
+    mocker: MockerFixture, mock_creds: MockType, set_env_vars
 ):
->>>>>>> 53fa03fb
     """Test that aws credentials are refreshed when expired"""
     # mock the assume_role_with_web_identity response with a not expired token
     dummy_creds = {
